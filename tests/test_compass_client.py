import json
from collections.abc import Callable
from typing import Any, Literal

import httpx
import respx
from respx import MockRouter

from cohere_compass.clients import CompassClient
from cohere_compass.models import CompassDocument
from cohere_compass.models.config import IndexConfig
from cohere_compass.models.documents import DocumentAttributes

HTTPMethod = Literal["GET", "POST", "PUT", "PATCH", "DELETE", "HEAD", "OPTIONS"]


def simple_compass_client_test(
    method: HTTPMethod,
    url: str,
    status_code: int = 200,
    expected_request_body: dict[Any, Any] | None = None,
):
    def decorator(test_func: Callable[..., Any]) -> Callable[..., Any]:
        @respx.mock(assert_all_mocked=True)
        # @functools.wraps(test_func)
        def wrapper(respx_mock: MockRouter, *args: Any, **kwargs: Any):
            route = getattr(respx_mock, method.lower())(url).mock(
                return_value=httpx.Response(status_code)
            )

            test_func(*args, **kwargs)

            assert route.called, f"Expected {method} {url} to be called"
            assert route.call_count == 1, f"Expected {method} {url} to be called once"

            if expected_request_body is not None:
                request_body = json.loads(route.calls.last.request.content)
                assert (
                    request_body == expected_request_body
                ), f"Expected JSON body {expected_request_body}, got {request_body}"

        return wrapper  # type: ignore

    return decorator


@simple_compass_client_test(
    "DELETE",
    "http://test.com/api/v1/indexes/test_index/documents/test_id",
    201,
)
def test_delete_url_formatted_with_doc_and_index():
    # Running...
    compass = CompassClient(index_url="http://test.com")
    compass.delete_document(index_name="test_index", document_id="test_id")


@simple_compass_client_test(
    "PUT",
    "http://test.com/api/v1/indexes/test_index",
    200,
)
def test_create_index_formatted_with_index():
    compass = CompassClient(index_url="http://test.com")
    compass.create_index(index_name="test_index")


@simple_compass_client_test(
    "PUT",
    "http://test.com/api/v1/indexes/test_index",
    200,
    {"number_of_shards": 5},
)
def test_create_index_with_index_config():
    compass = CompassClient(index_url="http://test.com")
    compass.create_index(
        index_name="test_index", index_config=IndexConfig(number_of_shards=5)
    )


@simple_compass_client_test(
    "PUT",
    "http://test.com/api/v1/indexes/test_index/documents",
    200,
    {
        "documents": [
            {
                "chunks": [],
                "content": {},
                "document_id": "",
                "index_fields": [],
                "parent_document_id": "",
                "path": "",
            }
        ],
        "merge_groups_on_conflict": False,
    },
)
def test_put_documents_payload_and_url_exist():
    compass = CompassClient(index_url="http://test.com")
    compass.insert_docs(index_name="test_index", docs=iter([CompassDocument()]))


@simple_compass_client_test(
    "PUT",
    "http://test.com/api/v1/indexes/test_index/documents",
    200,
    {
        "documents": [
            {
                "chunks": [],
                "content": {},
                "document_id": "",
                "index_fields": [],
                "parent_document_id": "",
                "path": "",
            }
        ],
        "merge_groups_on_conflict": False,
    },
)
def test_put_document_payload_and_url_exist():
    compass = CompassClient(index_url="http://test.com")
    compass.insert_doc(index_name="test_index", doc=CompassDocument())


@simple_compass_client_test(
    "GET",
    "http://test.com/api/v1/indexes",
    200,
)
def test_list_indices_is_valid():
    # Running...
    compass = CompassClient(index_url="http://test.com")
    compass.list_indexes()


@simple_compass_client_test(
    "GET",
    "http://test.com/api/v1/indexes/test_index/documents/test_id",
    200,
)
def test_get_documents_is_valid():
    compass = CompassClient(index_url="http://test.com")
    compass.get_document(index_name="test_index", document_id="test_id")


@simple_compass_client_test(
    "POST",
    "http://test.com/api/v1/indexes/test_index/_refresh",
    200,
)
def test_refresh_is_valid():
    compass = CompassClient(index_url="http://test.com")
    compass.refresh_index(index_name="test_index")


@simple_compass_client_test(
    "POST",
    "http://test.com/api/v1/indexes/test_index/documents/test_id/_add_attributes",
    200,
    {"fake": "context"},
)
def test_add_attributes_is_valid():
    attrs = DocumentAttributes()
    attrs.fake = "context"
    compass = CompassClient(index_url="http://test.com")
    compass.add_attributes(
        index_name="test_index",
        document_id="test_id",
        attributes=attrs,
    )


def test_get_document_asset_with_json_asset(respx_mock: MockRouter):
    respx_mock.get(
        "http://test.com/api/v1/indexes/test_index/documents/test_id/assets/test_asset_id"
    ).mock(
        return_value=httpx.Response(
            200,
            json={"test": "test"},
            headers={"Content-Type": "application/json"},
        ),
    )
    compass = CompassClient(index_url="http://test.com")
    asset, content_type = compass.get_document_asset(
        index_name="test_index", document_id="test_id", asset_id="test_asset_id"
    )

    assert isinstance(asset, dict)
    assert asset == {"test": "test"}
    assert content_type == "application/json"


def test_get_document_asset_markdown(respx_mock: MockRouter):
    respx_mock.get(
        "http://test.com/api/v1/indexes/test_index/documents/test_id/assets/test_asset_id"
    ).mock(
        return_value=httpx.Response(
            200,
            text="# Test",
            headers={"Content-Type": "text/markdown"},
        ),
    )
    compass = CompassClient(index_url="http://test.com")
    asset, content_type = compass.get_document_asset(
        index_name="test_index", document_id="test_id", asset_id="test_asset_id"
    )
    assert isinstance(asset, str)
    assert asset == "# Test"
    assert content_type == "text/markdown"


def test_get_document_asset_image(respx_mock: MockRouter):
    respx_mock.get(
        "http://test.com/api/v1/indexes/test_index/documents/test_id/assets/test_asset_id"
    ).mock(
        return_value=httpx.Response(
            200,
            content=b"test",
            headers={"Content-Type": "image/png"},
        ),
    )
    compass = CompassClient(index_url="http://test.com")
    asset, content_type = compass.get_document_asset(
        index_name="test_index", document_id="test_id", asset_id="test_asset_id"
    )
    assert isinstance(asset, bytes)
    assert asset == b"test"
    assert content_type == "image/png"


def test_direct_search_is_valid(respx_mock: MockRouter):
    route = respx_mock.post(
        "http://test.com/api/v1/indexes/test_index/_direct_search"
    ).mock(
        return_value=httpx.Response(
            200,
            json={"hits": [], "scroll_id": "test_scroll_id"},
        )
    )

    compass = CompassClient(index_url="http://test.com")
    compass.direct_search(index_name="test_index", query={"match_all": {}})

    assert route.called
    assert route.call_count == 1

    req_sent = json.loads(route.calls.last.request.content)
    assert "query" in req_sent
    assert "size" in req_sent


def test_direct_search_scroll_is_valid(respx_mock: MockRouter):
    index_name = "test_index"
    route = respx_mock.post(
        f"http://test.com/api/v1/indexes/{index_name}/_direct_search/scroll",
    ).mock(
        return_value=httpx.Response(
            200,
            json={
                "hits": [],
                "scroll_id": "test_scroll_id",
            },
        )
    )

    compass = CompassClient(index_url="http://test.com")
    compass.direct_search_scroll(
        scroll_id="test_scroll_id",
        index_name=index_name,
        scroll="5m",
    )
<<<<<<< HEAD

    assert route.called
    assert route.call_count == 1

    req_sent = json.loads(route.calls.last.request.content)
    assert req_sent["scroll_id"] == "test_scroll_id"
    assert req_sent["scroll"] == "5m"
=======
    request_body = requests_mock.request_history[0].json()
    assert request_body["scroll_id"] == "test_scroll_id"
    assert request_body["scroll"] == "1m"


def test_proper_handling_of_returned_tuple_from_parser():
    compass = CompassClient(index_url="http://test.com")
    docs = compass.insert_docs(
        index_name="test_index",
        docs=iter([("test_file.pdf", "time out")]),  # type: ignore
    )
    assert docs == [{"test_file.pdf": "time out"}]
>>>>>>> 63e21ac0
<|MERGE_RESOLUTION|>--- conflicted
+++ resolved
@@ -271,7 +271,6 @@
         index_name=index_name,
         scroll="5m",
     )
-<<<<<<< HEAD
 
     assert route.called
     assert route.call_count == 1
@@ -279,10 +278,6 @@
     req_sent = json.loads(route.calls.last.request.content)
     assert req_sent["scroll_id"] == "test_scroll_id"
     assert req_sent["scroll"] == "5m"
-=======
-    request_body = requests_mock.request_history[0].json()
-    assert request_body["scroll_id"] == "test_scroll_id"
-    assert request_body["scroll"] == "1m"
 
 
 def test_proper_handling_of_returned_tuple_from_parser():
@@ -291,5 +286,4 @@
         index_name="test_index",
         docs=iter([("test_file.pdf", "time out")]),  # type: ignore
     )
-    assert docs == [{"test_file.pdf": "time out"}]
->>>>>>> 63e21ac0
+    assert docs == [{"test_file.pdf": "time out"}]